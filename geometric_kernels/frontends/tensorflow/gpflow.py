"""
GPflow kernel wrapper
"""
from typing import Optional

import gpflow
import numpy as np
import tensorflow as tf
from gpflow.base import TensorType
from gpflow.kernels.base import ActiveDims
from gpflow.utilities import positive

from geometric_kernels.kernels import BaseGeometricKernel
from geometric_kernels.spaces.base import Space


class GPflowGeometricKernel(gpflow.kernels.Kernel):
    """
    GPflow wrapper for `BaseGeometricKernel`.
    """

    def __init__(
        self,
        kernel: BaseGeometricKernel,
        active_dims: Optional[ActiveDims] = None,
        name: Optional[str] = None,
        lengthscale: TensorType = 1.0,
        nu: TensorType = np.inf,
        trainable_nu: bool = False,
    ):
        super().__init__(active_dims, name)
        self._kernel = kernel

<<<<<<< HEAD
        _, state = self._kernel.init_params_and_state()

        self.lengthscale = gpflow.Parameter(lengthscale, transform=positive())

        self.trainable_nu = trainable_nu
        if self.trainable_nu and tf.math.is_inf(nu):
            raise ValueError("Cannot have trainable `nu` parameter with infinite value")

        if self.trainable_nu:
            self.nu = gpflow.Parameter(nu, transform=positive())
        else:
            self.nu = nu
        self.state = state
=======
        params = self._kernel.init_params()

        self.lengthscale = gpflow.Parameter(params["lengthscale"], transform=positive())
        self.nu = gpflow.Parameter(params["nu"], transform=positive())
>>>>>>> fbe117b9

    @property
    def space(self) -> Space:
        """Alias to kernel Space"""
        return self._kernel.space

    def K(self, X, X2=None):
        lengthscale = tf.convert_to_tensor(self.lengthscale)
        nu = tf.cast(tf.convert_to_tensor(self.nu), lengthscale.dtype)
        params = dict(lengthscale=lengthscale, nu=nu)
        return self._kernel.K(params, X, X2)

    def K_diag(self, X):
        lengthscale = tf.convert_to_tensor(self.lengthscale)
        nu = tf.cast(tf.convert_to_tensor(self.nu), lengthscale.dtype)
        params = dict(lengthscale=lengthscale, nu=nu)
        return self._kernel.K_diag(params, X)


class DefaultFloatZeroMeanFunction(gpflow.mean_functions.Constant):
    """
    Zero mean function. The default GPflow `ZeroMeanFunction`
    uses the input's dtype as output type, this minor adaptation
    uses GPflow's `default_float` instead.
    """

    def __init__(self, output_dim=1):
        super().__init__()
        self.output_dim = output_dim
        del self.c

    def __call__(self, inputs):
        output_shape = tf.concat([tf.shape(inputs)[:-1], [self.output_dim]], axis=0)
        return tf.zeros(output_shape, dtype=gpflow.default_float())<|MERGE_RESOLUTION|>--- conflicted
+++ resolved
@@ -31,9 +31,6 @@
         super().__init__(active_dims, name)
         self._kernel = kernel
 
-<<<<<<< HEAD
-        _, state = self._kernel.init_params_and_state()
-
         self.lengthscale = gpflow.Parameter(lengthscale, transform=positive())
 
         self.trainable_nu = trainable_nu
@@ -44,13 +41,6 @@
             self.nu = gpflow.Parameter(nu, transform=positive())
         else:
             self.nu = nu
-        self.state = state
-=======
-        params = self._kernel.init_params()
-
-        self.lengthscale = gpflow.Parameter(params["lengthscale"], transform=positive())
-        self.nu = gpflow.Parameter(params["nu"], transform=positive())
->>>>>>> fbe117b9
 
     @property
     def space(self) -> Space:
