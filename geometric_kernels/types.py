"""
Types used across the package.
"""
from typing import Any

<<<<<<< HEAD
# TODO(VD): check EagerPy for backend agnostic types
# from eagerpy.types import NativeTensor
=======
>>>>>>> 7e6c2b47
from eagerpy.types import NativeTensor
from numpy import ndarray

TensorLike = NativeTensor
Parameter = Any<|MERGE_RESOLUTION|>--- conflicted
+++ resolved
@@ -3,11 +3,6 @@
 """
 from typing import Any
 
-<<<<<<< HEAD
-# TODO(VD): check EagerPy for backend agnostic types
-# from eagerpy.types import NativeTensor
-=======
->>>>>>> 7e6c2b47
 from eagerpy.types import NativeTensor
 from numpy import ndarray
 
