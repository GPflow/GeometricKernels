"""
Feature maps
"""
import lab as B

from geometric_kernels.kernels.geometric_kernels import MaternKarhunenLoeveKernel
from geometric_kernels.lab_extras import float_like, from_numpy
from geometric_kernels.sampling.probability_densities import (
    base_density_sample,
    hyperbolic_density_sample,
    spd_density_sample,
)
from geometric_kernels.spaces import (
    DiscreteSpectrumSpace,
    Hyperbolic,
    NoncompactSymmetricSpace,
    SymmetricPositiveDefiniteMatrices,
)


def deterministic_feature_map_compact(
    space: DiscreteSpectrumSpace,
    num_levels: int,
):
    r"""
    Deterministic feature map for compact spaces based on the Laplacian eigendecomposition.

    :param space: space.
    :param num_levels: number of levels in the kernel approximation.

    :return: Callable
        Signature: ``(X, params,  **kwargs)``

        :param X: [N, D] points in the space to evaluate the map on.

        :param params: parameters of the kernel (lengthscale and smoothness).
<<<<<<< HEAD

        :param ``**kwargs``: unused.
=======
        :param normalize: normalize to have unit average variance (if omitted
                          or None, follows the standard behavior of
                          MaternKarhunenLoeveKernel).
        :param **kwargs: unused.
>>>>>>> 8cfd088a

        :return: `Tuple(None, features)` where `features` is [N, O] features.
    """

    kernel = MaternKarhunenLoeveKernel(space, num_levels)
    repeated_eigenvalues = space.get_repeated_eigenvalues(kernel.num_levels)

    def _map(X: B.Numeric, params, normalize=None, **kwargs) -> B.Numeric:
        """
        Feature map of the Matern kernel defined on DiscreteSpectrumSpace.

        :param X: points in the space to evaluate the map on.
        :param params: parameters of the kernel (lengthscale and smoothness).
<<<<<<< HEAD
        :param normalize: normalize to have unit average variance.
        :param ``**kwargs``: unused.
=======
        :param normalize: normalize to have unit average variance (if omitted
                          or None, follows the standard behavior of
                          MaternKarhunenLoeveKernel).
        :param **kwargs: unused.
>>>>>>> 8cfd088a

        :return: `Tuple(None, features)` where `features` is [N, O] features.
        """

        spectrum = kernel._spectrum(
            repeated_eigenvalues**0.5,
            nu=params["nu"],
            lengthscale=params["lengthscale"],
        )
        normalize = normalize or (normalize is None and kernel.normalize)
        if normalize:
            normalizer = B.sum(spectrum)
            spectrum = spectrum / normalizer

        weights = B.transpose(B.power(spectrum, 0.5))  # [1, M]
        eigenfunctions = kernel.eigenfunctions(X, **params)  # [N, M]

        features = B.cast(float_like(X), eigenfunctions) * B.cast(
            float_like(X), weights
        )  # [N, M]
        return None, features

    return _map


def random_phase_feature_map_compact(
    space: DiscreteSpectrumSpace,
    num_levels: int,
    num_random_phases: int = 3000,
):
    r"""
    Random phase feature map for compact spaces based on the Laplacian eigendecomposition.

    :param space: space.
    :param num_levels: number of levels in the kernel approximation.
    :param num_random_phases: number of random phases in generalized random phase Fourier features.

    :return: Callable
        Signature: ``(X, params, key, **kwargs)``

        :param X: [N, D] points in the space to evaluate the map on.

        :param params: parameters of the kernel (lengthscale and smoothness).

        :param key: random state, either `np.random.RandomState`, `tf.random.Generator`,
                    `torch.Generator` or `jax.tensor` (representing random state).

                     Note that for any backend other than `jax`, passing the same `key`
                     twice does not garantee that the feature map will be the same each time.
                     This is because these backends' random state has... a state.
                     One either has to recreate/restore the state each time or
                     make use of `geometric_kernels.utils.make_deterministic`.
<<<<<<< HEAD

        :param normalize: normalize to have unit average variance.

        :param ``**kwargs``: unused.
=======
        :param normalize: normalize to have unit average variance (if omitted
                          or None, follows the standard behavior of
                          MaternKarhunenLoeveKernel).
        :param **kwargs: unused.
>>>>>>> 8cfd088a

        :return: `Tuple(key, features)` where `features` is [N, O] features,
                 and `key` is the new key for `jax`, and the same random
                 state (generator) for all other backends.
    """

    kernel = MaternKarhunenLoeveKernel(space, num_levels)

    def _map(X: B.Numeric, params, *, key, normalize=None, **kwargs) -> B.Numeric:
        """
        :param X: [N, D] points in the space to evaluate the map on.

        :param params: parameters of the kernel (lengthscale and smoothness).

        :param key: random state, either `np.random.RandomState`, `tf.random.Generator`,
                    `torch.Generator` or `jax.tensor` (representing random state).

                     Note that for any backend other than `jax`, passing the same `key`
                     twice does not garantee that the feature map will be the same each time.
                     This is because these backends' random state has... a state.
                     One either has to recreate/restore the state each time or
                     make use of `geometric_kernels.utils.make_deterministic`.
<<<<<<< HEAD

        :param normalize: normalize to have unit average variance.

        :param ``**kwargs``: unused.
=======
        :param normalize: normalize to have unit average variance (if omitted
                          or None, follows the standard behavior of
                          MaternKarhunenLoeveKernel).
        :param **kwargs: unused.
>>>>>>> 8cfd088a

        :return: `Tuple(key, features)` where `features` is [N, O] features,
                 and `key` is the new key for `jax`, and the same random
                 state (generator) for all other backends.
        """
        key, random_phases = space.random(key, num_random_phases)  # [O, D]
        eigenvalues = kernel.eigenvalues_laplacian

        spectrum = kernel._spectrum(
            eigenvalues**0.5,
            nu=params["nu"],
            lengthscale=params["lengthscale"],
        )

        weights = B.power(spectrum, 0.5)  # [L, 1]

        random_phases_b = B.cast(float_like(X), from_numpy(X, random_phases))

        phi_product = kernel.eigenfunctions.phi_product(
            X, random_phases_b, **params
        )  # [N, O, L]

        embedding = B.cast(float_like(X), phi_product)  # [N, O, L]
        weights_t = B.cast(float_like(X), B.transpose(weights))

        features = B.reshape(embedding * weights_t, B.shape(X)[0], -1)  # [N, O*L]
        normalize = normalize or (normalize is None and kernel.normalize)
        if normalize:
            normalizer = B.sqrt(B.sum(features**2, axis=-1, squeeze=False))
            features = features / normalizer

        return key, features

    return _map


def random_phase_feature_map_noncompact(
    space: NoncompactSymmetricSpace,
    num_random_phases: int = 3000,
):
    r"""
    Random phase feature map for noncompact symmetric space based on naive algorithm.

    :param space: Space.
    :param num_random_phases: number of random phases to use.

    :return: Callable
        Signature: ``(X, params, key, **kwargs)``

        :param X: [N, D] points in the space to evaluate the map on.

<<<<<<< HEAD
            :param params: parameters of the feature map (lengthscale and smoothness).

            :param key: random state, either `np.random.RandomState`, `tf.random.Generator`,
                        `torch.Generator` or `jax.tensor` (representing random state).

                         Note that for any backend other than `jax`, passing the same `key`
                         twice does not garantee that the feature map will be the same each time.
                         This is because these backends' random state has... a state.
                         One either has to recreate/restore the state each time or
                         make use of `geometric_kernels.utils.make_deterministic`.

            :param normalize: normalize to have unit average variance.

            :param ``**kwargs``: unused.
=======
        :param params: parameters of the feature map (lengthscale and smoothness).
        :param key: random state, either `np.random.RandomState`, `tf.random.Generator`,
                    `torch.Generator` or `jax.tensor` (representing random state).

                     Note that for any backend other than `jax`, passing the same `key`
                     twice does not garantee that the feature map will be the same each time.
                     This is because these backends' random state has... a state.
                     One either has to recreate/restore the state each time or
                     make use of `geometric_kernels.utils.make_deterministic`.
        :param normalize: normalize to have unit average variance (`True` by default).
        :param **kwargs: unused.
>>>>>>> 8cfd088a

        :return: `Tuple(key, features)` where `features` is [N, O] features,
                 and `key` is the new key for `jax`, and the same random
                 state (generator) for all other backends.
    """

    def _map(X: B.Numeric, params, *, key, normalize=True, **kwargs) -> B.Numeric:
        """
        :param X: [N, D] points in the space to evaluate the map on.

        :param params: parameters of the feature map (lengthscale and smoothness).

        :param key: random state, either `np.random.RandomState`, `tf.random.Generator`,
                    `torch.Generator` or `jax.tensor` (representing random state).

                     Note that for any backend other than `jax`, passing the same `key`
                     twice does not garantee that the feature map will be the same each time.
                     This is because these backends' random state has... a state.
                     One either has to recreate/restore the state each time or
                     make use of `geometric_kernels.utils.make_deterministic`.
<<<<<<< HEAD

        :param normalize: normalize to have unit average variance.

=======
        :param normalize: normalize to have unit average variance (`True` by default).
>>>>>>> 8cfd088a
        :param kwargs: unused.

        :return: `Tuple(key, features)` where `features` is [N, O] features,
                 and `key` is the new key for `jax`, and the same random
                 state (generator) for all other backends.
        """

        # default behavior
        if normalize is None:
            normalize = True

        key, random_phases = space.random_phases(key, num_random_phases)  # [O, <axes>]

        key, random_lambda = base_density_sample(
            key,
            (num_random_phases, B.shape(space.rho)[0]),  # [O, D]
            params,
            space.dimension,
            space.rho,
        )  # [O, P]

        # X [N, <axes>]
        random_phases_b = B.expand_dims(
            B.cast(float_like(X), from_numpy(X, random_phases))
        )  # [1, O, <axes>]
        random_lambda_b = B.expand_dims(
            B.cast(float_like(X), from_numpy(X, random_lambda))
        )  # [1, O, P]
        X_b = B.expand_dims(X, axis=-1 - space.num_axes)  # [N, 1, <axes>]

        p = space.power_function(random_lambda_b, X_b, random_phases_b)  # [N, O]
        c = space.inv_harish_chandra(random_lambda_b)  # [1, O]

        features = B.concat(B.real(p) * c, B.imag(p) * c, axis=-1)  # [N, 2*O]
        if normalize:
            normalizer = B.sqrt(B.sum(features**2, axis=-1, squeeze=False))
            features = features / normalizer

        return key, features

    return _map


def rejection_sampling_feature_map_hyperbolic(
    space: Hyperbolic,
    num_random_phases: int = 3000,
):
    r"""
    Random phase feature map for the Hyperbolic space based on the
    rejection sampling algorithm.

    :param space: Hyperbolic space.
    :param num_random_phases: number of random phases to use.

    :return: Callable
<<<<<<< HEAD
            Signature: ``(X, params, key, **kwargs)``

            :param X: [N, D] points in the space to evaluate the map on.

            :param params: parameters of the feature map (lengthscale and smoothness).

            :param key: random state, either `np.random.RandomState`, `tf.random.Generator`,
                        `torch.Generator` or `jax.tensor` (representing random state).
=======
        Signature: ``(X, params, key, **kwargs)``
        :param X: [N, D] points in the space to evaluate the map on.

        :param params: parameters of the feature map (lengthscale and smoothness).
        :param key: random state, either `np.random.RandomState`, `tf.random.Generator`,
                    `torch.Generator` or `jax.tensor` (representing random state).
>>>>>>> 8cfd088a

                     Note that for any backend other than `jax`, passing the same `key`
                     twice does not garantee that the feature map will be the same each time.
                     This is because these backends' random state has... a state.
                     One either has to recreate/restore the state each time or
                     make use of `geometric_kernels.utils.make_deterministic`.
        :param normalize: normalize to have unit average variance (`True` by default).

        :param kwargs: unused.

        :return: `Tuple(key, features)` where `features` is [N, O] features,
                 and `key` is the new key for `jax`, and the same random
                 state (generator) for all other backends.
    """

    def _map(X: B.Numeric, params, *, key, normalize=True, **kwargs) -> B.Numeric:
        """
        :param X: [N, D] points in the space to evaluate the map on.
        :param params: parameters of the feature map (lengthscale and smoothness).
        :param key: random state, either `np.random.RandomState`, `tf.random.Generator`,
                    `torch.Generator` or `jax.tensor` (representing random state).

                     Note that for any backend other than `jax`, passing the same `key`
                     twice does not garantee that the feature map will be the same each time.
                     This is because these backends' random state has... a state.
                     One either has to recreate/restore the state each time or
                     make use of `geometric_kernels.utils.make_deterministic`.
        :param normalize: normalize to have unit average variance (`True` by default).
        :param kwargs: unused.

        :return: `Tuple(key, features)` where `features` is [N, O] features,
                 and `key` is the new key for `jax`, and the same random
                 state (generator) for all other backends.
        """
        # default behavior
        if normalize is None:
            normalize = True

        key, random_phases = space.random_phases(key, num_random_phases)  # [O, D]

        key, random_lambda = hyperbolic_density_sample(
            key, (num_random_phases, B.rank(space.rho)), params, space.dimension
        )  # [O, 1]

        # X [N, D]
        random_phases_b = B.expand_dims(
            B.cast(float_like(X), from_numpy(X, random_phases))
        )  # [1, O, D]
        random_lambda_b = B.expand_dims(
            B.cast(float_like(X), from_numpy(X, random_lambda))
        )  # [1, O, 1]
        X_b = B.expand_dims(X, axis=-2)  # [N, 1, D]

        p = space.power_function(random_lambda_b, X_b, random_phases_b)  # [N, O]

        features = B.concat(B.real(p), B.imag(p), axis=-1)  # [N, 2*O]
        if normalize:
            normalizer = B.sqrt(B.sum(features**2, axis=-1, squeeze=False))
            features = features / normalizer

        return key, features

    return _map


def rejection_sampling_feature_map_spd(
    space: SymmetricPositiveDefiniteMatrices,
    num_random_phases: int = 3000,
):
    r"""
    Random phase feature map for the SPD space based on the
    rejection sampling algorithm.

    :param space: SymmetricPositiveDefiniteMatrices space.
    :param num_random_phases: number of random phases to use.

    :return: Callable
<<<<<<< HEAD
            Signature: ``(X, params, state, key, **kwargs)``

            :param X: [N, D, D] points in the space to evaluate the map on.

            :param params: parameters of the feature map (lengthscale and smoothness).

            :param key: random state, either `np.random.RandomState`, `tf.random.Generator`,
                        `torch.Generator` or `jax.tensor` (representing random state).

                         Note that for any backend other than `jax`, passing the same `key`
                         twice does not garantee that the feature map will be the same each time.
                         This is because these backends' random state has... a state.
                         One either has to recreate/restore the state each time or
                         make use of `geometric_kernels.utils.make_deterministic`.

            :param kwargs: unused.

            :return: `Tuple(features, context)` where `features` is [N, O] features,
                     and `context` is `{'key': <new key>}`. `<new key>` is the new key
                     for jax, and the same random state (generator) for all other backends.
=======
        Signature: ``(X, params, state, key, **kwargs)``
        :param X: [N, D, D] points in the space to evaluate the map on.
        :param params: parameters of the feature map (lengthscale and smoothness).
        :param key: random state, either `np.random.RandomState`, `tf.random.Generator`,
                    `torch.Generator` or `jax.tensor` (representing random state).

                     Note that for any backend other than `jax`, passing the same `key`
                     twice does not garantee that the feature map will be the same each time.
                     This is because these backends' random state has... a state.
                     One either has to recreate/restore the state each time or
                     make use of `geometric_kernels.utils.make_deterministic`.
        :param normalize: normalize to have unit average variance (`True` by default).
        :param kwargs: unused.

        :return: `Tuple(key, features)` where `features` is [N, O] features,
                 and `key` is the new key for `jax`, and the same random
                 state (generator) for all other backends.
>>>>>>> 8cfd088a
    """

    def _map(
        X: B.Numeric, params, *, key, normalize: bool = True, **kwargs
    ) -> B.Numeric:
        """
        :param X: [N, D] points in the space to evaluate the map on.
        :param params: parameters of the feature map (lengthscale and smoothness).
        :param key: random state, either `np.random.RandomState`, `tf.random.Generator`,
                    `torch.Generator` or `jax.tensor` (representing random state).

                     Note that for any backend other than `jax`, passing the same `key`
                     twice does not garantee that the feature map will be the same each time.
                     This is because these backends' random state has... a state.
                     One either has to recreate/restore the state each time or
                     make use of `geometric_kernels.utils.make_deterministic`.
        :param normalize: normalize to have unit average variance (`True` by default).
        :param kwargs: unused.

        :return: `Tuple(key, features)` where `features` is [N, O] features,
                 and `key` is the new key for `jax`, and the same random
                 state (generator) for all other backends.
        """
        # default behavior
        if normalize is None:
            normalize = True

        key, random_phases = space.random_phases(key, num_random_phases)  # [O, D, D]

        key, random_lambda = spd_density_sample(
            key, (num_random_phases,), params, space.degree, space.rho
        )  # [O, D]

        # X [N, D, D]
        random_phases_b = B.expand_dims(
            B.cast(B.dtype(X), from_numpy(X, random_phases))
        )  # [1, O, D, D]
        random_lambda_b = B.expand_dims(
            B.cast(B.dtype(X), from_numpy(X, random_lambda))
        )  # [1, O, D]
        X_b = B.expand_dims(X, axis=-3)  # [N, 1, D, D]

        p = space.power_function(random_lambda_b, X_b, random_phases_b)  # [N, O]

        features = B.concat(B.real(p), B.imag(p), axis=-1)  # [N, 2*O]
        if normalize:
            normalizer = B.sqrt(B.sum(features**2, axis=-1, squeeze=False))
            features = features / normalizer

        return key, features

    return _map<|MERGE_RESOLUTION|>--- conflicted
+++ resolved
@@ -34,15 +34,10 @@
         :param X: [N, D] points in the space to evaluate the map on.
 
         :param params: parameters of the kernel (lengthscale and smoothness).
-<<<<<<< HEAD
-
-        :param ``**kwargs``: unused.
-=======
         :param normalize: normalize to have unit average variance (if omitted
                           or None, follows the standard behavior of
                           MaternKarhunenLoeveKernel).
         :param **kwargs: unused.
->>>>>>> 8cfd088a
 
         :return: `Tuple(None, features)` where `features` is [N, O] features.
     """
@@ -56,15 +51,10 @@
 
         :param X: points in the space to evaluate the map on.
         :param params: parameters of the kernel (lengthscale and smoothness).
-<<<<<<< HEAD
-        :param normalize: normalize to have unit average variance.
-        :param ``**kwargs``: unused.
-=======
         :param normalize: normalize to have unit average variance (if omitted
                           or None, follows the standard behavior of
                           MaternKarhunenLoeveKernel).
         :param **kwargs: unused.
->>>>>>> 8cfd088a
 
         :return: `Tuple(None, features)` where `features` is [N, O] features.
         """
@@ -117,17 +107,10 @@
                      This is because these backends' random state has... a state.
                      One either has to recreate/restore the state each time or
                      make use of `geometric_kernels.utils.make_deterministic`.
-<<<<<<< HEAD
-
-        :param normalize: normalize to have unit average variance.
-
-        :param ``**kwargs``: unused.
-=======
         :param normalize: normalize to have unit average variance (if omitted
                           or None, follows the standard behavior of
                           MaternKarhunenLoeveKernel).
         :param **kwargs: unused.
->>>>>>> 8cfd088a
 
         :return: `Tuple(key, features)` where `features` is [N, O] features,
                  and `key` is the new key for `jax`, and the same random
@@ -150,17 +133,10 @@
                      This is because these backends' random state has... a state.
                      One either has to recreate/restore the state each time or
                      make use of `geometric_kernels.utils.make_deterministic`.
-<<<<<<< HEAD
-
-        :param normalize: normalize to have unit average variance.
-
-        :param ``**kwargs``: unused.
-=======
         :param normalize: normalize to have unit average variance (if omitted
                           or None, follows the standard behavior of
                           MaternKarhunenLoeveKernel).
         :param **kwargs: unused.
->>>>>>> 8cfd088a
 
         :return: `Tuple(key, features)` where `features` is [N, O] features,
                  and `key` is the new key for `jax`, and the same random
@@ -212,22 +188,6 @@
 
         :param X: [N, D] points in the space to evaluate the map on.
 
-<<<<<<< HEAD
-            :param params: parameters of the feature map (lengthscale and smoothness).
-
-            :param key: random state, either `np.random.RandomState`, `tf.random.Generator`,
-                        `torch.Generator` or `jax.tensor` (representing random state).
-
-                         Note that for any backend other than `jax`, passing the same `key`
-                         twice does not garantee that the feature map will be the same each time.
-                         This is because these backends' random state has... a state.
-                         One either has to recreate/restore the state each time or
-                         make use of `geometric_kernels.utils.make_deterministic`.
-
-            :param normalize: normalize to have unit average variance.
-
-            :param ``**kwargs``: unused.
-=======
         :param params: parameters of the feature map (lengthscale and smoothness).
         :param key: random state, either `np.random.RandomState`, `tf.random.Generator`,
                     `torch.Generator` or `jax.tensor` (representing random state).
@@ -239,7 +199,6 @@
                      make use of `geometric_kernels.utils.make_deterministic`.
         :param normalize: normalize to have unit average variance (`True` by default).
         :param **kwargs: unused.
->>>>>>> 8cfd088a
 
         :return: `Tuple(key, features)` where `features` is [N, O] features,
                  and `key` is the new key for `jax`, and the same random
@@ -260,13 +219,7 @@
                      This is because these backends' random state has... a state.
                      One either has to recreate/restore the state each time or
                      make use of `geometric_kernels.utils.make_deterministic`.
-<<<<<<< HEAD
-
-        :param normalize: normalize to have unit average variance.
-
-=======
-        :param normalize: normalize to have unit average variance (`True` by default).
->>>>>>> 8cfd088a
+        :param normalize: normalize to have unit average variance (`True` by default).
         :param kwargs: unused.
 
         :return: `Tuple(key, features)` where `features` is [N, O] features,
@@ -322,23 +275,12 @@
     :param num_random_phases: number of random phases to use.
 
     :return: Callable
-<<<<<<< HEAD
-            Signature: ``(X, params, key, **kwargs)``
-
-            :param X: [N, D] points in the space to evaluate the map on.
-
-            :param params: parameters of the feature map (lengthscale and smoothness).
-
-            :param key: random state, either `np.random.RandomState`, `tf.random.Generator`,
-                        `torch.Generator` or `jax.tensor` (representing random state).
-=======
         Signature: ``(X, params, key, **kwargs)``
         :param X: [N, D] points in the space to evaluate the map on.
 
         :param params: parameters of the feature map (lengthscale and smoothness).
         :param key: random state, either `np.random.RandomState`, `tf.random.Generator`,
                     `torch.Generator` or `jax.tensor` (representing random state).
->>>>>>> 8cfd088a
 
                      Note that for any backend other than `jax`, passing the same `key`
                      twice does not garantee that the feature map will be the same each time.
@@ -416,28 +358,6 @@
     :param num_random_phases: number of random phases to use.
 
     :return: Callable
-<<<<<<< HEAD
-            Signature: ``(X, params, state, key, **kwargs)``
-
-            :param X: [N, D, D] points in the space to evaluate the map on.
-
-            :param params: parameters of the feature map (lengthscale and smoothness).
-
-            :param key: random state, either `np.random.RandomState`, `tf.random.Generator`,
-                        `torch.Generator` or `jax.tensor` (representing random state).
-
-                         Note that for any backend other than `jax`, passing the same `key`
-                         twice does not garantee that the feature map will be the same each time.
-                         This is because these backends' random state has... a state.
-                         One either has to recreate/restore the state each time or
-                         make use of `geometric_kernels.utils.make_deterministic`.
-
-            :param kwargs: unused.
-
-            :return: `Tuple(features, context)` where `features` is [N, O] features,
-                     and `context` is `{'key': <new key>}`. `<new key>` is the new key
-                     for jax, and the same random state (generator) for all other backends.
-=======
         Signature: ``(X, params, state, key, **kwargs)``
         :param X: [N, D, D] points in the space to evaluate the map on.
         :param params: parameters of the feature map (lengthscale and smoothness).
@@ -455,7 +375,6 @@
         :return: `Tuple(key, features)` where `features` is [N, O] features,
                  and `key` is the new key for `jax`, and the same random
                  state (generator) for all other backends.
->>>>>>> 8cfd088a
     """
 
     def _map(
