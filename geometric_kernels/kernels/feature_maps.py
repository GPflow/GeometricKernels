--- conflicted
+++ resolved
@@ -45,13 +45,9 @@
         :param X: points in the space to evaluate the map on.
         :param params: parameters of the kernel (lengthscale and smoothness).
         :param state: state of the kernel.
-<<<<<<< HEAD
         :param normalize: normalize to have unit average variance.
         :param normalize: normalize to have unit average variance.
         :param **kwargs: unused.
-=======
-        :param kwargs: unused.
->>>>>>> 28201560
 
         :return: `Tuple(features, context)` where `features` is [N, O] features,
                  and `context` is empty (no context).
@@ -111,13 +107,8 @@
                      This is because these backends' random state has... a state.
                      One either has to recreate/restore the state each time or
                      make use of `geometric_kernels.utils.make_deterministic`.
-<<<<<<< HEAD
         :param normalize: normalize to have unit average variance.
         :param **kwargs: unused.
-=======
-
-        :param kwargs: unused.
->>>>>>> 28201560
 
         :return: `Tuple(features, context)` where `features` is [N, O] features,
                  and `context` is `{'key': <new key>}`. `<new key>` is the new key
@@ -137,12 +128,8 @@
                      This is because these backends' random state has... a state.
                      One either has to recreate/restore the state each time or
                      make use of `geometric_kernels.utils.make_deterministic`.
-<<<<<<< HEAD
         :param normalize: normalize to have unit average variance.
         :param **kwargs: unused.
-=======
-        :param kwargs: unused.
->>>>>>> 28201560
 
         :return: `Tuple(features, context)` where `features` is [N, O] features,
                  and `context` is `{'key': <new key>}`. `<new key>` is the new key
@@ -206,13 +193,8 @@
                          This is because these backends' random state has... a state.
                          One either has to recreate/restore the state each time or
                          make use of `geometric_kernels.utils.make_deterministic`.
-<<<<<<< HEAD
             :param normalize: normalize to have unit average variance.
             :param **kwargs: unused.
-=======
-
-            :param kwargs: unused.
->>>>>>> 28201560
 
             :return: `Tuple(features, context)` where `features` is [N, O] features,
                      and `context` is `{'key': <new key>}`. `<new key>` is the new key
