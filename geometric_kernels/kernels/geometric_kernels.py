"""
Implementation of geometric kernels on several spaces
"""

import lab as B
import numpy as np
from opt_einsum import contract as einsum

from geometric_kernels.kernels.base import BaseGeometricKernel
from geometric_kernels.lab_extras import from_numpy, logspace, trapz
from geometric_kernels.spaces.base import DiscreteSpectrumSpace, Space
from geometric_kernels.spaces.eigenfunctions import Eigenfunctions
from geometric_kernels.spaces.hyperbolic import Hyperbolic
from geometric_kernels.utils.utils import Optional, make_deterministic


class MaternKarhunenLoeveKernel(BaseGeometricKernel):
    r"""
    This class approximates a kernel by the finite feature decomposition using
    its Laplace-Beltrami eigenfunctions and eigenvalues [1, 2].

    .. math:: k(x, x') = \sum_{i=0}^{M-1} S(\sqrt\lambda_i) \phi_i(x) \phi_i(x'),

    where :math:`\lambda_i` and :math:`\phi_i(\cdot)` are the eigenvalues and
    eigenfunctions of the Laplace-Beltrami operator and :math:`S(\cdot)` the
    spectrum of the stationary kernel. The eigenvalues and eigenfunctions belong
    to the `SpaceWithEigenDecomposition` instance.

    References:

    [1] Viacheslav Borovitskiy, Alexander Terenin, Peter Mostowsky, and Marc Peter Deisenroth,
        Matern Gaussian processes on Riemannian manifolds

    [2] Arno Solin, and Simo Särkkä, Hilbert Space Methods for Reduced-Rank
        Gaussian Process Regression
    """

    def __init__(
        self,
        space: DiscreteSpectrumSpace,
        num_eigenfunctions: int,
        normalize: bool = True,
    ):
        r"""
        :param space: Space providing the eigenvalues and eigenfunctions of
            the Laplace-Beltrami operator.
        :param nu: Determines continuity of the Mat\'ern kernel. Typical values
            include 1/2 (i.e., the Exponential kernel), 3/2, 5/2 and +\infty
            `np.inf` which corresponds to the Squared Exponential kernel.
        :param num_eigenfunctions: number of eigenvalues and functions to include
            in the summation.
        :param normalize: whether to normalize to have unit average variance.
        """
        super().__init__(space)
        self.num_eigenfunctions = num_eigenfunctions  # in code referred to as `M`.
<<<<<<< HEAD
        self._eigenvalues_laplacian = self.space.get_eigenvalues(
            self.num_eigenfunctions
        )
        self._eigenfunctions = self.space.get_eigenfunctions(self.num_eigenfunctions)
=======
        self.normalize = normalize
>>>>>>> f8901128

    def init_params(self):
        """
        Get initial params.

        params contains the lengthscale and the smoothness parameter `nu`.

        :return: params
        """
        params = dict(lengthscale=np.array(1.0), nu=np.array(np.inf))

        return params

    def _spectrum(
        self, s: B.Numeric, nu: B.Numeric, lengthscale: B.Numeric
    ) -> B.Numeric:
        """
        Matern or RBF spectrum evaluated at `s`.
        Depends on the `lengthscale` parameters.
        """
        if nu == np.inf:
            spectral_values = B.exp(
                -(lengthscale**2) / 2.0 * from_numpy(lengthscale, s**2)
            )
        elif nu > 0:
            power = -nu - self.space.dimension / 2.0
            base = 2.0 * nu / lengthscale**2 + B.cast(
                B.dtype(nu), from_numpy(nu, s**2)
            )
            spectral_values = base**power
        else:
            raise NotImplementedError
        return spectral_values

    @property
    def eigenfunctions(self) -> Eigenfunctions:
        """
        Eigenfunctions of the kernel, may depend on parameters.
        """
        return self._eigenfunctions

    @property
    def eigenvalues_laplacian(self) -> B.Numeric:
        """
        Eigenvalues of the Laplacian.
        """
        return self._eigenvalues_laplacian

<<<<<<< HEAD
    def eigenvalues(self, params) -> B.Numeric:
=======
    def eigenvalues(self, params, state, normalize: Optional[bool] = None) -> B.Numeric:
>>>>>>> f8901128
        """
        Eigenvalues of the kernel.

        :return: [M, 1]
        """
        assert "lengthscale" in params
        assert "nu" in params

<<<<<<< HEAD
        return self._spectrum(
            self.eigenvalues_laplacian**0.5,
=======
        assert "eigenvalues_laplacian" in state

        eigenvalues_laplacian = state["eigenvalues_laplacian"]  # [M, 1]
        spectral_values = self._spectrum(
            eigenvalues_laplacian**0.5,
>>>>>>> f8901128
            nu=params["nu"],
            lengthscale=params["lengthscale"],
        )
        normalize = normalize or (normalize is None and self.normalize)
        if normalize:
            normalizer = B.sum(
                spectral_values
                * B.cast(
                    B.dtype(spectral_values),
                    from_numpy(
                        spectral_values,
                        state["eigenfunctions"].num_eigenfunctions_per_level,
                    )[:, None],
                )
            )
            return spectral_values / normalizer
        return spectral_values

    def K(
        self, params, X: B.Numeric, X2: Optional[B.Numeric] = None, **kwargs  # type: ignore
    ) -> B.Numeric:
        """Compute the mesh kernel via Laplace eigendecomposition"""
        weights = B.cast(B.dtype(params["nu"]), self.eigenvalues(params))  # [M, 1]
        Phi = self.eigenfunctions

        return Phi.weighted_outerproduct(weights, X, X2, **params)  # [N, N2]

    def K_diag(self, params, X: B.Numeric, **kwargs) -> B.Numeric:
        weights = self.eigenvalues(params)  # [M, 1]
        Phi = self.eigenfunctions

        return Phi.weighted_outerproduct_diag(weights, X, **params)  # [N,]


class MaternFeatureMapKernel(BaseGeometricKernel):
    r"""
    This class computes a (Matérn) kernel based on a feature map.

    For every kernel `k` on a space `X`, there is a map :math:`\phi` from the space `X`
    to some (possibly infinite-dimensional) space :math:`\mathcal{H}` such that:

    .. math :: k(x, y) = \langle \phi(x), \phi(y) \rangle_{\mathcal{H}}

    where :math:`\langle \cdot , \rangle_{\mathcal{H}}` means inner product.

    One can approximate the kernel using a finite-dimensional approximation to
    :math:`\phi` which we call a `feature map`.

    What makes this kernel specifically Matérn is that it has
    a smoothness parameter `nu` and a lengthscale parameter `lengthscale`.
    """

    def __init__(self, space: Space, feature_map, key, normalize=True):
        super().__init__(space)
        self.feature_map = make_deterministic(feature_map, key)
        self.normalize = normalize

    def init_params(self):
        params = dict(nu=np.array(np.inf), lengthscale=np.array(1.0))
        return params

<<<<<<< HEAD
    def K(self, params, X, X2=None, **kwargs):
        features_X, _ = self.feature_map(X, params, **kwargs)  # [N, O]
        if X2 is not None:
            features_X2, _ = self.feature_map(X2, params, **kwargs)  # [M, O]
=======
    def K(self, params, state, X, X2=None, **kwargs):
        features_X, _ = self.feature_map(
            X, params, state, normalize=self.normalize, **kwargs
        )  # [N, O]
        if X2 is not None:
            features_X2, _ = self.feature_map(
                X2, params, state, normalize=self.normalize, **kwargs
            )  # [M, O]
>>>>>>> f8901128
        else:
            features_X2 = features_X

        feature_product = einsum("...no,...mo->...nm", features_X, features_X2)
        return feature_product

<<<<<<< HEAD
    def K_diag(self, params, X, **kwargs):
        features_X, _ = self.feature_map(X, params, **kwargs)  # [N, O]
=======
    def K_diag(self, params, state, X, **kwargs):
        features_X, _ = self.feature_map(
            X, params, state, normalize=self.normalize, **kwargs
        )  # [N, O]
>>>>>>> f8901128
        return B.sum(features_X**2, axis=-1)  # [N, ]


class MaternIntegratedKernel(BaseGeometricKernel):
    r"""
    This class computes a Matérn kernel by integrating over the heat kernel [1].

    For non-compact manifolds:
    .. math:: k_{\nu, \kappa, \sigma^2}(x, x') = \int_0^{\infty} u^{\nu - 1} e^{-\frac{2 \nu}{\kappa^2} u} k_{\infty, \sqrt{2 u}, \sigma^2}(x, x') \d u

    For compact manifolds:
    .. math:: k_{\nu, \kappa, \sigma^2}(x, x') = \int_0^{\infty} u^{\nu - 1 + d/2} e^{-\frac{2 \nu}{\kappa^2} u} k_{\infty, \sqrt{2 u}, \sigma^2}(x, x') \d u

    References:

    [1] N. Jaquier, V. Borovitskiy, A. Smolensky, A. Terenin, T. Afour, and L. Rozo.
        Geometry-aware Bayesian Optimization in Robotics using Riemannian Matérn Kernels. CoRL 2021.
    """

    def __init__(
        self,
        space: Hyperbolic,
        num_points_t: int,
    ):
        r"""
        :param space: Space providing the heat kernel and distance.
        :param num_point_t: number of points used in the integral.
        """

        super().__init__(space)
        self.num_points_t = num_points_t  # in code referred to as `T`.

    def init_params(self):
        """
        Get initial params.

        For `MaternIntegratedKernel`, params contains the lengthscale and smoothness parameter `nu`.

        :return: params
        """
        params = dict(lengthscale=1.0, nu=np.inf)
        return params

    def link_function(self, params, distance: B.Numeric, t: B.Numeric):
        r"""
        This function links the heat kernel to the Matérn kernel, i.e., the Matérn kernel correspond to the integral of
        this function from 0 to inf.
        Parameters
        ----------
        :param distance: precomputed distance between the inputs
        :param params: dictionary with `lengthscale` - the kernel lengthscale and `nu` - the smoothness parameter
        :param t: the heat kernel lengthscales to integrate against
        Returns
        -------
        :return: link function between the heat and Matérn kernels
        """
        assert "nu" in params
        assert "lengthscale" in params

        nu = params["nu"]
        lengthscale = params["lengthscale"]

        heat_kernel = self.space.heat_kernel(
            distance, t, self.num_points_t
        )  # (..., N1, N2, T)

        result = (
            B.power(t, nu - 1.0) * B.exp(-2.0 * nu / lengthscale**2 * t) * heat_kernel
        )

        return result

    def kernel(
        self, params, X: B.Numeric, X2: Optional[B.Numeric] = None, diag: bool = False, **kwargs  # type: ignore
    ) -> B.Numeric:
        assert "nu" in params
        assert "lengthscale" in params

        lengthscale = params["lengthscale"]

        if X2 is None:
            X2 = X

        # Compute the geodesic distance
        if diag:
            distance = self.space.distance(X, X, diag=True)
        else:
            distance = self.space.distance(X, X2, diag=False)

        shift = B.log(lengthscale) / B.log(10.0)  # Log 10
        t_vals = B.reshape(
            logspace(-2.5 + shift, 1.5 + shift, self.num_points_t), -1
        )  # (T,)

        integral_vals = self.link_function(
            params, distance, t_vals
        )  # (N1, N2, T) or (N, T)

        reshape = [1] * B.rank(integral_vals)
        reshape[:-1] = B.shape(integral_vals)[:-1]  # (N1, N2, 1) or (N, 1)
        t_vals_integrator = B.tile(
            t_vals[None, :] if diag else t_vals[None, None, :], *reshape
        )  # (N1, N2, T) or (N, T)
        t_vals_integrator = B.cast(
            B.dtype(integral_vals), t_vals_integrator
        )  # (N1, N2, T) or (N, T)

        # Integral over heat kernel to obtain the Matérn kernel values
        kernel = trapz(integral_vals, t_vals_integrator, axis=-1)

        zero = B.cast(B.dtype(distance), from_numpy(distance, np.array(0.0)))

        integral_vals_normalizing_cst = self.link_function(params, zero, t_vals)
        t_vals_integrator = B.cast(B.dtype(integral_vals_normalizing_cst), t_vals)
        normalizing_cst = trapz(
            integral_vals_normalizing_cst, t_vals_integrator, axis=-1
        )

        return kernel / normalizing_cst

    def K(
        self, params, X: B.Numeric, X2: Optional[B.Numeric] = None, **kwargs  # type: ignore
    ) -> B.Numeric:
        """Compute the kernel via integration of heat kernel"""
        return self.kernel(params, X, X2, diag=False)

    def K_diag(self, params, X: B.Numeric, **kwargs) -> B.Numeric:
        """Compute the kernel via integration of heat kernel"""
        return self.kernel(params, X, diag=True)<|MERGE_RESOLUTION|>--- conflicted
+++ resolved
@@ -53,14 +53,11 @@
         """
         super().__init__(space)
         self.num_eigenfunctions = num_eigenfunctions  # in code referred to as `M`.
-<<<<<<< HEAD
         self._eigenvalues_laplacian = self.space.get_eigenvalues(
             self.num_eigenfunctions
         )
         self._eigenfunctions = self.space.get_eigenfunctions(self.num_eigenfunctions)
-=======
         self.normalize = normalize
->>>>>>> f8901128
 
     def init_params(self):
         """
@@ -109,11 +106,7 @@
         """
         return self._eigenvalues_laplacian
 
-<<<<<<< HEAD
-    def eigenvalues(self, params) -> B.Numeric:
-=======
-    def eigenvalues(self, params, state, normalize: Optional[bool] = None) -> B.Numeric:
->>>>>>> f8901128
+    def eigenvalues(self, params, normalize: Optional[bool] = None) -> B.Numeric:
         """
         Eigenvalues of the kernel.
 
@@ -122,16 +115,8 @@
         assert "lengthscale" in params
         assert "nu" in params
 
-<<<<<<< HEAD
-        return self._spectrum(
+        spectral_values = self._spectrum(
             self.eigenvalues_laplacian**0.5,
-=======
-        assert "eigenvalues_laplacian" in state
-
-        eigenvalues_laplacian = state["eigenvalues_laplacian"]  # [M, 1]
-        spectral_values = self._spectrum(
-            eigenvalues_laplacian**0.5,
->>>>>>> f8901128
             nu=params["nu"],
             lengthscale=params["lengthscale"],
         )
@@ -143,7 +128,7 @@
                     B.dtype(spectral_values),
                     from_numpy(
                         spectral_values,
-                        state["eigenfunctions"].num_eigenfunctions_per_level,
+                        self.eigenfunctions.num_eigenfunctions_per_level,
                     )[:, None],
                 )
             )
@@ -193,36 +178,18 @@
         params = dict(nu=np.array(np.inf), lengthscale=np.array(1.0))
         return params
 
-<<<<<<< HEAD
     def K(self, params, X, X2=None, **kwargs):
-        features_X, _ = self.feature_map(X, params, **kwargs)  # [N, O]
+        features_X, _ = self.feature_map(X, params, normalize=self.normalize, **kwargs)  # [N, O]
         if X2 is not None:
-            features_X2, _ = self.feature_map(X2, params, **kwargs)  # [M, O]
-=======
-    def K(self, params, state, X, X2=None, **kwargs):
-        features_X, _ = self.feature_map(
-            X, params, state, normalize=self.normalize, **kwargs
-        )  # [N, O]
-        if X2 is not None:
-            features_X2, _ = self.feature_map(
-                X2, params, state, normalize=self.normalize, **kwargs
-            )  # [M, O]
->>>>>>> f8901128
+            features_X2, _ = self.feature_map(X2, params, normalize=self.normalize, **kwargs)  # [M, O]
         else:
             features_X2 = features_X
 
         feature_product = einsum("...no,...mo->...nm", features_X, features_X2)
         return feature_product
 
-<<<<<<< HEAD
     def K_diag(self, params, X, **kwargs):
-        features_X, _ = self.feature_map(X, params, **kwargs)  # [N, O]
-=======
-    def K_diag(self, params, state, X, **kwargs):
-        features_X, _ = self.feature_map(
-            X, params, state, normalize=self.normalize, **kwargs
-        )  # [N, O]
->>>>>>> f8901128
+        features_X, _ = self.feature_map(X, params, normalize=self.normalize, **kwargs)  # [N, O]
         return B.sum(features_X**2, axis=-1)  # [N, ]
 
 
