"""
Implementation of geometric kernels on several spaces
"""
from typing import Callable, Mapping, Optional

import eagerpy as ep
import numpy as np

from geometric_kernels.eigenfunctions import Eigenfunctions
from geometric_kernels.kernels import BaseGeometricKernel
from geometric_kernels.spaces.base import DiscreteSpectrumSpace
from geometric_kernels.types import Parameter, TensorLike


class MaternKarhunenLoeveKernel(BaseGeometricKernel):
    r"""
    This class approximates a kernel by the finite feature decomposition using
    its Laplace-Beltrami eigenfunctions and eigenvalues [1, 2].

    .. math:: k(x, x') = \sum_{i=0}^{M-1} S(\sqrt\lambda_i) \phi_i(x) \phi_i(x'),

    where :math:`\lambda_i` and :math:`\phi_i(\cdot)` are the eigenvalues and
    eigenfunctions of the Laplace-Beltrami operator and :math:`S(\cdot)` the
    spectrum of the stationary kernel. The eigenvalues and eigenfunctions belong
    to the `SpaceWithEigenDecomposition` instance.

    References:

    [1] Viacheslav Borovitskiy, Alexander Terenin, Peter Mostowsky, and Marc Peter Deisenroth,
        Matern Gaussian processes on Riemannian manifolds

    [2] Arno Solin, and Simo Särkkä, Hilbert Space Methods for Reduced-Rank
        Gaussian Process Regression
    """

    def __init__(
        self,
        space: DiscreteSpectrumSpace,
        nu: float,
        num_eigenfunctions: int,
    ):
        r"""
        :param space: Space providing the eigenvalues and eigenfunctions of
            the Laplace-Beltrami operator.
        :param nu: Determines continuity of the Mat\'ern kernel. Typical values
            include 1/2 (i.e., the Exponential kernel), 3/2, 5/2 and +\infty
            `np.inf` which corresponds to the Squared Exponential kernel.
        :param num_eigenfunctions: number of eigenvalues and functions to include
            in the summation.
        """
        super().__init__(space)
        self.nu = nu
        self.num_eigenfunctions = num_eigenfunctions  # in code referred to as `M`.

    def _spectrum(self, s: TensorLike, lengthscale: Parameter):
        """
        Matern or RBF spectrum evaluated at `s`. Depends on the
        `lengthscale` parameters.
        """

        # cast `lengthscale` to eagerpy
        lengthscale = ep.astensor(lengthscale)
        # cast `s` to the same backend as `lengthscale`
        s = ep.from_numpy(lengthscale, s).astype(lengthscale.dtype)

        def spectrum_rbf():
            return ep.exp(-(lengthscale ** 2) / 2.0 * (s ** 2))

        def spectrum_matern():
            power = -self.nu - self.space.dimension / 2.0
            base = 2.0 * self.nu / lengthscale ** 2 + (s ** 2)
            return ep.astensor(base ** power)

        if self.nu == np.inf:
            return spectrum_rbf()
        elif self.nu > 0:
            return spectrum_matern()
        else:
            raise NotImplementedError

    def eigenfunctions(self, **__parameters) -> Eigenfunctions:
        """
        Eigenfunctions of the kernel, may depend on parameters.
        """
<<<<<<< HEAD
        return self.space.get_eigenfunctions(self.num_eigenfunctions)
=======
        assert "lengthscale" in __parameters
        eigenfunctions = self.space.get_eigenfunctions(self.num_components)

        return eigenfunctions
>>>>>>> a712a34a

    def eigenvalues(self, **parameters) -> TensorLike:
        """
        Eigenvalues of the kernel.

        :return: [M, 1]
        """
        assert "lengthscale" in parameters
        eigenvalues_laplacian = self.space.get_eigenvalues(self.num_eigenfunctions)  # [M, 1]
        return self._spectrum(eigenvalues_laplacian ** 0.5, lengthscale=parameters["lengthscale"])

    def K(self, X: TensorLike, X2: Optional[TensorLike] = None, **parameters) -> TensorLike:
        """Compute the mesh kernel via Laplace eigendecomposition"""
<<<<<<< HEAD
        weights = self.eigenvalues(**parameters)  # [M, 1]
        Phi = self.eigenfunctions()
        return Phi.weighted_outerproduct(weights, X, X2)  # [N, N2]

    def K_diag(self, X: TensorLike, **parameters) -> TensorLike:
        weights = self.eigenvalues(**parameters)  # [M, 1]
        Phi = self.eigenfunctions()
        return Phi.weighted_outerproduct_diag(weights, X)  # [N,]
=======
        Phi_X = self.eigenfunctions(**parameters)(X)  # [N, L]
        if X2 is None:
            Phi_X2 = Phi_X
        else:
            Phi_X2 = self.eigenfunctions(**parameters)(X2)  # [N2, L]

        coeffs = self.eigenvalues(**parameters)  # [L, 1]
        Kxx = ep.matmul(coeffs.T * Phi_X, Phi_X2.T)  # [N, N2]
        return Kxx.raw

    def K_diag(self, X, **parameters):
        Phi_X = self.eigenfunctions(**parameters)(X)  # [N, L]
        coeffs = self.eigenvalues(**parameters)  # [L, 1]
        Kx = ep.sum(coeffs.T * Phi_X ** 2, axis=1)  # [N,]
        return Kx.raw
>>>>>>> a712a34a
<|MERGE_RESOLUTION|>--- conflicted
+++ resolved
@@ -82,14 +82,10 @@
         """
         Eigenfunctions of the kernel, may depend on parameters.
         """
-<<<<<<< HEAD
-        return self.space.get_eigenfunctions(self.num_eigenfunctions)
-=======
         assert "lengthscale" in __parameters
-        eigenfunctions = self.space.get_eigenfunctions(self.num_components)
+        eigenfunctions = self.space.get_eigenfunctions(self.num_eigenfunctions)
 
         return eigenfunctions
->>>>>>> a712a34a
 
     def eigenvalues(self, **parameters) -> TensorLike:
         """
@@ -103,7 +99,6 @@
 
     def K(self, X: TensorLike, X2: Optional[TensorLike] = None, **parameters) -> TensorLike:
         """Compute the mesh kernel via Laplace eigendecomposition"""
-<<<<<<< HEAD
         weights = self.eigenvalues(**parameters)  # [M, 1]
         Phi = self.eigenfunctions()
         return Phi.weighted_outerproduct(weights, X, X2)  # [N, N2]
@@ -112,20 +107,20 @@
         weights = self.eigenvalues(**parameters)  # [M, 1]
         Phi = self.eigenfunctions()
         return Phi.weighted_outerproduct_diag(weights, X)  # [N,]
-=======
-        Phi_X = self.eigenfunctions(**parameters)(X)  # [N, L]
-        if X2 is None:
-            Phi_X2 = Phi_X
-        else:
-            Phi_X2 = self.eigenfunctions(**parameters)(X2)  # [N2, L]
 
-        coeffs = self.eigenvalues(**parameters)  # [L, 1]
-        Kxx = ep.matmul(coeffs.T * Phi_X, Phi_X2.T)  # [N, N2]
-        return Kxx.raw
+    # def K(self, X: TensorLike, X2: Optional[TensorLike] = None, **parameters) -> TensorLike:
+    #     Phi_X = self.eigenfunctions(**parameters)(X)  # [N, L]
+    #     if X2 is None:
+    #         Phi_X2 = Phi_X
+    #     else:
+    #         Phi_X2 = self.eigenfunctions(**parameters)(X2)  # [N2, L]
 
-    def K_diag(self, X, **parameters):
-        Phi_X = self.eigenfunctions(**parameters)(X)  # [N, L]
-        coeffs = self.eigenvalues(**parameters)  # [L, 1]
-        Kx = ep.sum(coeffs.T * Phi_X ** 2, axis=1)  # [N,]
-        return Kx.raw
->>>>>>> a712a34a
+    #     coeffs = self.eigenvalues(**parameters)  # [L, 1]
+    #     Kxx = ep.matmul(coeffs.T * Phi_X, Phi_X2.T)  # [N, N2]
+    #     return Kxx.raw
+
+    # def K_diag(self, X, **parameters):
+    #     Phi_X = self.eigenfunctions(**parameters)(X)  # [N, L]
+    #     coeffs = self.eigenvalues(**parameters)  # [L, 1]
+    #     Kx = ep.sum(coeffs.T * Phi_X ** 2, axis=1)  # [N,]
+    #     return Kx.raw