--- conflicted
+++ resolved
@@ -5,20 +5,12 @@
 import lab as B
 import numpy as np
 
-<<<<<<< HEAD
 from geometric_kernels.eigenfunctions import Eigenfunctions
 from geometric_kernels.kernels import BaseGeometricKernel
 from geometric_kernels.spaces.base import DiscreteSpectrumSpace
-from geometric_kernels.utils import Optional
-from geometric_kernels.lab_extras import from_numpy
-=======
-from geometric_kernels.kernels.base import BaseGeometricKernel
 from geometric_kernels.lab_extras import from_numpy, logspace, trapz
-from geometric_kernels.spaces.base import DiscreteSpectrumSpace
-from geometric_kernels.spaces.eigenfunctions import Eigenfunctions
 from geometric_kernels.spaces.hyperbolic import Hyperbolic
 from geometric_kernels.utils.utils import Optional
->>>>>>> 482828b2
 
 
 class MaternKarhunenLoeveKernel(BaseGeometricKernel):
@@ -87,11 +79,7 @@
         Depends on the `lengthscale` parameters.
         """
         if nu == np.inf:
-<<<<<<< HEAD
-            return B.exp(-(lengthscale ** 2) / 2.0 * (s ** 2))
-=======
-            return B.exp(-(lengthscale**2) / 2.0 * from_numpy(lengthscale, s**2))
->>>>>>> 482828b2
+            return B.exp(-(lengthscale ** 2) / 2.0 * from_numpy(lengthscale, s ** 2))
         elif nu > 0:
             power = -nu - self.space.dimension / 2.0
             base = 2.0 * nu / lengthscale ** 2 + B.cast(
@@ -216,7 +204,7 @@
         )  # (..., N1, N2, T)
 
         result = (
-            B.power(t, nu - 1.0) * B.exp(-2.0 * nu / lengthscale**2 * t) * heat_kernel
+            B.power(t, nu - 1.0) * B.exp(-2.0 * nu / lengthscale ** 2 * t) * heat_kernel
         )
 
         return result
