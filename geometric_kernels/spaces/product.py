--- conflicted
+++ resolved
@@ -279,20 +279,14 @@
         The eigenfunctions of such manifolds can't in general be analytically ordered, and
         so they must be precomputed.
 
-<<<<<<< HEAD
-        :param spaces: The spaces to product together
+        :param spaces: The spaces to product together (each must inherit from DiscreteSpectrumSpace)
         :param num_eigenvalues: (optional)
             number of eigenvalues to use for this product space.
-=======
-        :param spaces: The spaces to product together (each must inherit from DiscreteSpectrumSpace)
-        :param num_eigen: (optional)
-            number of eigenvalues to use for this product space, by default 100
->>>>>>> 3e798ea6
         """
         for space in spaces:
             assert isinstance(
                 space, DiscreteSpectrumSpace
-            ), "one of the spaces is not an instance of DiscreteSpectrumSpace"
+            ), "One of the spaces is not an instance of DiscreteSpectrumSpace."
 
         self.sub_spaces = spaces
         self.num_eigen = num_eigenvalues
