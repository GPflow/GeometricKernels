--- conflicted
+++ resolved
@@ -11,40 +11,30 @@
 from geometric_kernels.spaces.lie_groups import LieGroupCharacter, MatrixLieGroup
 from opt_einsum import contract as einsum
 
-<<<<<<< HEAD
+
 class AveragingAdditionTheorem(EigenfunctionWithAdditionTheorem):
+    """
+    Class corresponding to the sum of eigenfunctions corresponding
+    to the same eigenspaces of Laplace-Beltrami operator on compact homogeneous space M=G/H
+    Eigenspaces coincide with eigenspaces of G, and the sums might be computed via averaging 
+    of characters of group G w.r.t. H
+
+    :math:`\chi_M(x) = \int_H \chi_G(xh)dh`
+
+    """
+    
     def __init__(self, M, num_levels, samples_H):
+        """
+        :param M: CompactHomogeneousSpace 
+        :param num_levels int: number of eigenspaces
+        :param H_samples: samples from the uniform distribution on H  
+        """        
         self.M = M
         self.dim = M.G.dim - M.H.dim
         self.G_n = M.G.n
         self.samples_H = samples_H
         self.samples_H = self.M.embed_stabilizer(samples_H)
         self.average_order = B.shape(samples_H)[0]
-        G_eigenfunctions = M.G.get_eigenfunctions(num_levels)
-=======
-class CompactHomogeneousSpaceAddtitionTheorem(EigenfunctionWithAdditionTheorem):
-    """
-    Class corresponding to the sum of eigenfunctions corresponding
-    to the same eigenspaces of Laplace-Beltrami operator on compact homogeneous space M=G/H
-    Eigenspaces coincide with eigenspaces of G, and the sums might be computed via averaging 
-    of characters of group G w.r.t. H
-
-    :math:`\chi_M(x) = \int_H \chi_G(xh)dh`
-
-    """
-    def __init__(self, M, num_levels, H_samples):
-        """
-        :param M: CompactHomogeneousSpace 
-        :param num_levels int: number of eigenspaces
-        :param H_samples: samples from the uniform distribution on H  
-        """
-        self.M = M
-        self.dim = M.G.dim - M.H.dim
-        self.G_n = M.G.n
-        
-        self.H_samples = self.M.embed_stabilizer(H_samples)
-        self.average_order = B.shape(H_samples)[0]
->>>>>>> 810bd57a
 
         G_eigenfunctions = M.G.get_eigenfunctions(num_levels)
 
@@ -87,12 +77,6 @@
         return diff
 
     def _addition_theorem(self, X: B.Numeric, X2: B.Numeric, **parameters) -> B.Numeric:
-<<<<<<< HEAD
-        diff = self._difference(X, X2)
-        diff = diff.reshape(X.shape[0] * X2.shape[0], self.G_n, self.G_n)
-        diff_h = self.G_difference(diff, self.samples_H)
-        torus_repr_diff = self.G_torus_representative(diff_h)
-=======
         """
         Returns the result of applying the additional theorem when
         summing over all the eigenfunctions within a level, for each level
@@ -110,13 +94,12 @@
 
         # [N * N2, G_n, G_n]
         diff = self._difference(X, X2).reshape(-1, self.G_n, self.G_n)
-        # [N * N2 * H_samples, G_n, G_n]
-        diff_h2 = self.G_difference(diff, self.H_samples).reshape(-1, self.G_n, self.G_n)
-        # [H_samples * N * N2 * H_samples, G_n, G_n]
-        h1_diff_h2 = self.G_difference(self.H_samples, diff_h2).reshape(-1, self.G_n, self.G_n)
-        # [H_samples * N * N2 * H_samples, T]
+        # [N * N2 * samples_H, G_n, G_n]
+        diff_h2 = self.G_difference(diff, self.samples_H).reshape(-1, self.G_n, self.G_n)
+        # [H_samples * N * N2 * samples_H, G_n, G_n]
+        h1_diff_h2 = self.G_difference(self.samples_H, diff_h2).reshape(-1, self.G_n, self.G_n)
+        # [samples_H * N * N2 * samples_H, T]
         torus_repr = self.G_torus_representative(h1_diff_h2)
->>>>>>> 810bd57a
         values = [
             (degree * chi(torus_repr)[..., None]).reshape(
                 X.shape[0], X2.shape[0], 1
@@ -135,13 +118,6 @@
         :return: Evaluate the sum of eigenfunctions on each level. Returns
             a value for each level [N, L]
         """
-<<<<<<< HEAD
-        g = self.M.embed_manifold(X)
-        g_h = self._difference(g, self.samples_H)
-        torus_repr_X = self._torus_representative(g_h)
-=======
-
->>>>>>> 810bd57a
         values = [
             degree * self._compute_projected_character_value_at_e(signature)  # [N, 1]
             for signature, degree in zip(self._signatures, self._dimensions)
@@ -209,13 +185,8 @@
         """
         :param G: A Lie group.
         :param H: stabilizer subgroup.
-<<<<<<< HEAD
         :param samples_H: random samples from the stabilizer.
         :param average_order: average order.
-=======
-        :param H_samples: random samples from the stabilizer
-        :param average_order: average order
->>>>>>> 810bd57a
         """
         self.G = G
         self.H = H
