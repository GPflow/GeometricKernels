from lab import dispatch

<<<<<<< HEAD
import geometric_kernels.lab_extras.numpy  # noqa
from geometric_kernels.lab_extras.extras import *  # noqa
=======
from geometric_kernels.lab_extras.extras import *

# Always load the numpy backend because we assume numpy is always installed.
from geometric_kernels.lab_extras.numpy import *
>>>>>>> 9cd43477
<|MERGE_RESOLUTION|>--- conflicted
+++ resolved
@@ -1,11 +1,6 @@
 from lab import dispatch
 
-<<<<<<< HEAD
-import geometric_kernels.lab_extras.numpy  # noqa
-from geometric_kernels.lab_extras.extras import *  # noqa
-=======
 from geometric_kernels.lab_extras.extras import *
 
 # Always load the numpy backend because we assume numpy is always installed.
-from geometric_kernels.lab_extras.numpy import *
->>>>>>> 9cd43477
+from geometric_kernels.lab_extras.numpy import *