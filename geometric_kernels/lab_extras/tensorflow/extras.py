--- conflicted
+++ resolved
@@ -185,7 +185,6 @@
 
 
 @dispatch
-<<<<<<< HEAD
 def qr(x: B.TFNumeric):
     """
     Return a QR decomposition of a matrix x.
@@ -209,10 +208,11 @@
     Compute the eigenvalues of a Hermitian or real symmetric matrix x.
     """
     return tf.linalg.eigvalsh(x)
-=======
+
+
+@dispatch
 def reciprocal_no_nan(x: B.TFNumeric):
     """
     Return element-wise reciprocal (1/x). Whenever x = 0 puts 1/x = 0.
     """
-    return tf.math.reciprocal_no_nan(x)
->>>>>>> e27392d2
+    return tf.math.reciprocal_no_nan(x)