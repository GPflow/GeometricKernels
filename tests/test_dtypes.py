--- conflicted
+++ resolved
@@ -6,14 +6,11 @@
 import torch
 
 from geometric_kernels.kernels.feature_maps import (
-<<<<<<< HEAD
-    deterministic_feature_map,
-    random_phase_feature_map,
-    random_phase_feature_map_rs,
-=======
     deterministic_feature_map_compact,
     random_phase_feature_map_compact,
->>>>>>> d2462786
+    random_phase_feature_map_noncompact,    
+    rejection_sampling_feature_map_hyperbolic,
+
 )
 from geometric_kernels.kernels.geometric_kernels import (
     MaternIntegratedKernel,
@@ -181,8 +178,7 @@
 
     # make sure it runs
     key = B.create_random_state(B.dtype(point), seed=1234)
-<<<<<<< HEAD
-    feature_map = random_phase_feature_map(space, kernel)
+    feature_map = random_phase_feature_map_compact(space, kernel)
     feature_map(point, params, state, key)
 
 
@@ -190,9 +186,9 @@
 def feature_map_on_noncompact(request, noncompact_spacepoint):
     space = noncompact_spacepoint[0]
     if request.param == "naive":
-        feature_map = random_phase_feature_map(space, 10)
+        feature_map = random_phase_feature_map_noncompact(space, 10)
     elif request.param == "rs":
-        feature_map = random_phase_feature_map_rs(space, 10)
+        feature_map = rejection_sampling_feature_map_hyperbolic(space, 10)
     else:
         raise ValueError(f"Unknown feature map {request.param}")
     return noncompact_spacepoint + (feature_map,)
@@ -215,7 +211,4 @@
 
     # make sure it runs
     key = B.create_random_state(B.dtype(point), seed=1234)
-=======
-    feature_map = random_phase_feature_map_compact(space, kernel)
->>>>>>> d2462786
     feature_map(point, params, state, key)