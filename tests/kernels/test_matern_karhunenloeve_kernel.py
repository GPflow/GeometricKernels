--- conflicted
+++ resolved
@@ -46,11 +46,7 @@
     K = kernel.K(params, X, X2)
     assert K.shape == (N1, N2)
 
-<<<<<<< HEAD
     K = kernel.K_diag(params, X)
-    assert K.shape == (N1,)
-=======
-    K = kernel.K_diag(params, state, X)
     assert K.shape == (N1,)
 
 
@@ -63,5 +59,4 @@
 
     K = kernel.K_diag(params, state, random_points)  # (N, )
 
-    np.testing.assert_allclose(np.mean(K), 1.0)
->>>>>>> f8901128
+    np.testing.assert_allclose(np.mean(K), 1.0)