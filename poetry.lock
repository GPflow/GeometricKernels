--- conflicted
+++ resolved
@@ -418,7 +418,6 @@
 
 [[package]]
 category = "main"
-<<<<<<< HEAD
 description = "Clean single-source support for Python 3 and 2"
 name = "future"
 optional = false
@@ -427,8 +426,6 @@
 
 [[package]]
 category = "main"
-=======
->>>>>>> 93442b24
 description = "Python AST that abstracts the underlying Python version"
 name = "gast"
 optional = false
@@ -437,7 +434,6 @@
 
 [[package]]
 category = "main"
-<<<<<<< HEAD
 description = "Geometric statistics on manifolds"
 name = "geomstats"
 optional = false
@@ -460,8 +456,6 @@
 
 [[package]]
 category = "main"
-=======
->>>>>>> 93442b24
 description = "Google Authentication Library"
 name = "google-auth"
 optional = false
@@ -931,7 +925,6 @@
 
 [[package]]
 category = "main"
-<<<<<<< HEAD
 description = "A JupyterLab extension."
 marker = "python_version >= \"3.6\""
 name = "jupyterlab-widgets"
@@ -941,8 +934,6 @@
 
 [[package]]
 category = "main"
-=======
->>>>>>> 93442b24
 description = "TensorFlow Keras."
 name = "keras"
 optional = false
@@ -1805,7 +1796,6 @@
 
 [[package]]
 category = "main"
-<<<<<<< HEAD
 description = "A set of python modules for machine learning and data mining"
 name = "scikit-learn"
 optional = false
@@ -1826,8 +1816,6 @@
 
 [[package]]
 category = "main"
-=======
->>>>>>> 93442b24
 description = "SciPy: Scientific Library for Python"
 name = "scipy"
 optional = false
@@ -1893,7 +1881,6 @@
 
 [[package]]
 category = "main"
-<<<<<<< HEAD
 description = "Python Implementation of Spherical harmonics in dimension >= 3"
 name = "Spherical-Harmonics"
 optional = false
@@ -1911,8 +1898,6 @@
 url = "https://github.com/vdutor/SphericalHarmonics.git"
 [[package]]
 category = "main"
-=======
->>>>>>> 93442b24
 description = "Pretty-print tabular data"
 name = "tabulate"
 optional = false
@@ -2195,7 +2180,6 @@
 
 [[package]]
 category = "main"
-<<<<<<< HEAD
 description = "IPython HTML widgets for Jupyter"
 name = "widgetsnbextension"
 optional = false
@@ -2207,8 +2191,6 @@
 
 [[package]]
 category = "main"
-=======
->>>>>>> 93442b24
 description = "Module for decorators, wrappers and monkey patching."
 name = "wrapt"
 optional = false
@@ -2229,12 +2211,7 @@
 testing = ["pytest (>=4.6)", "pytest-checkdocs (>=2.4)", "pytest-flake8", "pytest-cov", "pytest-enabler (>=1.0.1)", "jaraco.itertools", "func-timeout", "pytest-black (>=0.3.7)", "pytest-mypy"]
 
 [metadata]
-<<<<<<< HEAD
-content-hash = "5a00d1a6a2252c5984fa6eb1d5809822cef156f96f8909a897d4ff6a3256319d"
-lock-version = "1.0"
-=======
 content-hash = "ed6132c4b24ea2b0fa3b088954d441d57e652bbc7b885f40ccd4a9c200cdcf98"
->>>>>>> 93442b24
 python-versions = "^3.7"
 
 [metadata.files]
@@ -2563,23 +2540,17 @@
     {file = "flatbuffers-1.12-py2.py3-none-any.whl", hash = "sha256:9e9ef47fa92625c4721036e7c4124182668dc6021d9e7c73704edd395648deb9"},
     {file = "flatbuffers-1.12.tar.gz", hash = "sha256:63bb9a722d5e373701913e226135b28a6f6ac200d5cc7b4d919fa38d73b44610"},
 ]
-<<<<<<< HEAD
 future = [
     {file = "future-0.18.2.tar.gz", hash = "sha256:b1bead90b70cf6ec3f0710ae53a525360fa360d306a86583adc6bf83a4db537d"},
 ]
-=======
->>>>>>> 93442b24
 gast = [
     {file = "gast-0.4.0-py3-none-any.whl", hash = "sha256:b7adcdd5adbebf1adf17378da5ba3f543684dbec47b1cda1f3997e573cd542c4"},
     {file = "gast-0.4.0.tar.gz", hash = "sha256:40feb7b8b8434785585ab224d1568b857edb18297e5a3047f1ba012bc83b42c1"},
 ]
-<<<<<<< HEAD
 geomstats = [
     {file = "geomstats-2.2.2-py3-none-any.whl", hash = "sha256:d895b6fdf9a936de911ab4ba45bc1945d0508eeae32c4ef8c7583d8169f9377e"},
     {file = "geomstats-2.2.2.tar.gz", hash = "sha256:68d9f1fce431a7937406408b3413034cb5225fc85e63d6af17332304442405be"},
 ]
-=======
->>>>>>> 93442b24
 google-auth = [
     {file = "google-auth-1.35.0.tar.gz", hash = "sha256:b7033be9028c188ee30200b204ea00ed82ea1162e8ac1df4aa6ded19a191d88e"},
     {file = "google_auth-1.35.0-py2.py3-none-any.whl", hash = "sha256:997516b42ecb5b63e8d80f5632c1a61dddf41d2a4c2748057837e06e00014258"},
@@ -2746,13 +2717,10 @@
     {file = "jupyterlab_server-2.7.2-py3-none-any.whl", hash = "sha256:4832cb513f969087019dc913e59a430325670a69f2693733e8f1e16a1773be85"},
     {file = "jupyterlab_server-2.7.2.tar.gz", hash = "sha256:c6c9ae5796ed60c65bccd84503cbd44b9e35b046b8265f24db3cc4d61631fc0d"},
 ]
-<<<<<<< HEAD
 jupyterlab-widgets = [
     {file = "jupyterlab_widgets-1.0.0-py3-none-any.whl", hash = "sha256:caeaf3e6103180e654e7d8d2b81b7d645e59e432487c1d35a41d6d3ee56b3fef"},
     {file = "jupyterlab_widgets-1.0.0.tar.gz", hash = "sha256:5c1a29a84d3069208cb506b10609175b249b6486d6b1cbae8fcde2a11584fb78"},
 ]
-=======
->>>>>>> 93442b24
 keras = [
     {file = "keras-2.6.0-py2.py3-none-any.whl", hash = "sha256:504af5656a9829fe803ce48a8580ef16916e89906aceddad9e098614269437e7"},
 ]
@@ -3525,7 +3493,6 @@
     {file = "rsa-4.7.2-py3-none-any.whl", hash = "sha256:78f9a9bf4e7be0c5ded4583326e7461e3a3c5aae24073648b4bdfa797d78c9d2"},
     {file = "rsa-4.7.2.tar.gz", hash = "sha256:9d689e6ca1b3038bc82bf8d23e944b6b6037bc02301a574935b2dd946e0353b9"},
 ]
-<<<<<<< HEAD
 scikit-learn = [
     {file = "scikit-learn-0.24.2.tar.gz", hash = "sha256:d14701a12417930392cd3898e9646cf5670c190b933625ebe7511b1f7d7b8736"},
     {file = "scikit_learn-0.24.2-cp36-cp36m-macosx_10_13_x86_64.whl", hash = "sha256:d5bf9c863ba4717b3917b5227463ee06860fc43931dc9026747de416c0a10fee"},
@@ -3561,8 +3528,6 @@
     {file = "scikit_learn-0.24.2-cp39-cp39-win32.whl", hash = "sha256:cbdb0b3db99dd1d5f69d31b4234367d55475add31df4d84a3bd690ef017b55e2"},
     {file = "scikit_learn-0.24.2-cp39-cp39-win_amd64.whl", hash = "sha256:40556bea1ef26ef54bc678d00cf138a63069144a0b5f3a436eecd8f3468b903e"},
 ]
-=======
->>>>>>> 93442b24
 scipy = [
     {file = "scipy-1.6.1-cp37-cp37m-macosx_10_9_x86_64.whl", hash = "sha256:a15a1f3fc0abff33e792d6049161b7795909b40b97c6cc2934ed54384017ab76"},
     {file = "scipy-1.6.1-cp37-cp37m-manylinux1_i686.whl", hash = "sha256:e79570979ccdc3d165456dd62041d9556fb9733b86b4b6d818af7a0afc15f092"},
@@ -3619,10 +3584,7 @@
     {file = "sniffio-1.2.0-py3-none-any.whl", hash = "sha256:471b71698eac1c2112a40ce2752bb2f4a4814c22a54a3eed3676bc0f5ca9f663"},
     {file = "sniffio-1.2.0.tar.gz", hash = "sha256:c4666eecec1d3f50960c6bdf61ab7bc350648da6c126e3cf6898d8cd4ddcd3de"},
 ]
-<<<<<<< HEAD
 Spherical-Harmonics = []
-=======
->>>>>>> 93442b24
 tabulate = [
     {file = "tabulate-0.8.9-py3-none-any.whl", hash = "sha256:d7c013fe7abbc5e491394e10fa845f8f32fe54f8dc60c6622c6cf482d25d47e4"},
     {file = "tabulate-0.8.9.tar.gz", hash = "sha256:eb1d13f25760052e8931f2ef80aaf6045a6cceb47514db8beab24cded16f13a7"},
@@ -3793,13 +3755,10 @@
     {file = "wheel-0.37.0-py2.py3-none-any.whl", hash = "sha256:21014b2bd93c6d0034b6ba5d35e4eb284340e09d63c59aef6fc14b0f346146fd"},
     {file = "wheel-0.37.0.tar.gz", hash = "sha256:e2ef7239991699e3355d54f8e968a21bb940a1dbf34a4d226741e64462516fad"},
 ]
-<<<<<<< HEAD
 widgetsnbextension = [
     {file = "widgetsnbextension-3.5.1-py2.py3-none-any.whl", hash = "sha256:bd314f8ceb488571a5ffea6cc5b9fc6cba0adaf88a9d2386b93a489751938bcd"},
     {file = "widgetsnbextension-3.5.1.tar.gz", hash = "sha256:079f87d87270bce047512400efd70238820751a11d2d8cb137a5a5bdbaf255c7"},
 ]
-=======
->>>>>>> 93442b24
 wrapt = [
     {file = "wrapt-1.12.1.tar.gz", hash = "sha256:b62ffa81fb85f4332a4f609cab4ac40709470da05643a082ec1eb88e6d9b97d7"},
 ]
